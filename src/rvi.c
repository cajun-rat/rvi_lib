--- conflicted
+++ resolved
@@ -974,8 +974,6 @@
     return ret;
 }
 
-<<<<<<< HEAD
-
 /*
  * Enables or disables the verbose loging, by default it is disabled.
  */
@@ -989,8 +987,7 @@
 /*
  * Initialize the RVI library. Call before using any other functions.
  */
-=======
->>>>>>> b4d5db6d
+
 
 TRviHandle rviInitInternal (json_t *configContent )
 {
@@ -1624,18 +1621,16 @@
     char *rcvString = json_dumps(rcv, JSON_COMPACT);
 
     /* send rcv message to registrant */
-<<<<<<< HEAD
+
     if(verbose){
         fprintf(stderr, "rviInvokeService, sending: '%s'\n", rcvString);
     }
-    BIO_puts(rtmp->sbio, rcvString);
-=======
+
     ret = BIO_puts(rtmp->sbio, rcvString);
     if (ret < 0) {
         /* The connection was likely closed by the peer, attempt to resume */
         rviResumeConnection(handle, rtmp->fd);
     }
->>>>>>> b4d5db6d
 
     free(rcvString);
     json_decref(rcv);
@@ -1717,12 +1712,7 @@
         }
 
         read = SSL_read(ssl, &buf[len], TLS_BUFSIZE);
-<<<<<<< HEAD
-        if( read  <= 0 )  { err = EIO; goto exit; } 
-        if(verbose){
-            fprintf(stderr, "rviProcessInput, received %d bytes, : '%s'\n", read, buf);
-        }
-=======
+
         if( read  <= 0 )  {
             err = SSL_get_error(ssl, read);
             if (err != SSL_ERROR_NONE) {
@@ -1732,8 +1722,9 @@
             free(buf);
             continue;
         } 
->>>>>>> b4d5db6d
-        
+        if(verbose){
+            fprintf(stderr, "rviProcessInput, received %d bytes, : '%s'\n", read, buf);
+        }
         err = rviReadJsonChunk(&root, buf, rtmp); // rviReadJsonChunk returns
                                                   // non-zero if there's data
                                                   // remaining: not strictly an
@@ -1756,12 +1747,11 @@
             rviReadRcv( handle, root, rtmp );
         } else if( strcmp( cmd, "ping" ) == 0 ) {
             /* Echo the ping back */
-<<<<<<< HEAD
+
             if(verbose){
                 fprintf(stderr, "rviProcessInput[ping], sending: '%s'\n", buf);
             }
-            SSL_write( ssl, msg, read );
-=======
+
             len = SSL_write( ssl, "{\"cmd\":\"ping\"}", read );
             if (len != read) {
                 err = SSL_get_error(ssl, read);
@@ -1770,7 +1760,7 @@
                     rviResumeConnection(handle, rkey.fd);
                 }
             }
->>>>>>> b4d5db6d
+
         } else { /* UNKNOWN RVI COMMAND */
             err = -RVI_ERR_NOCMD; 
         }
@@ -1869,18 +1859,17 @@
     auString = json_dumps(au, JSON_COMPACT);
 
     /* send "au" message */
-<<<<<<< HEAD
+
     if(verbose){
         fprintf(stderr, "rviWriteAu, sending: '%s'\n", auString);
     }
-    BIO_puts( remote->sbio, auString );
-=======
+  
     err = BIO_puts( remote->sbio, auString );
     if (err < 0) {
         /* The connection was likely closed by the peer, attempt to resume */
         rviResumeConnection(handle, remote->fd);
     }
->>>>>>> b4d5db6d
+
 
 exit:
     free( auString );
@@ -1984,18 +1973,17 @@
     /* send "sa" reply */
     saString = json_dumps(sa, JSON_COMPACT);
 
-<<<<<<< HEAD
+
     if(verbose){
         fprintf(stderr, "rviAllServiceAnnounce, sending: '%s'\n", saString);
     }
-    BIO_puts( remote->sbio, saString );
-=======
+
     err = BIO_puts( remote->sbio, saString );
     if (err < 0) {
         /* The connection was likely closed by the peer, attempt to resume */
         rviResumeConnection(handle, remote->fd);
     }
->>>>>>> b4d5db6d
+
 
 exit:
     free(saString);
@@ -2045,20 +2033,18 @@
                 btree_iter_next( iter );
                 continue; /* If the remote can't invoke, don't announce */
             }
-<<<<<<< HEAD
 
             if(verbose){
                 fprintf(stderr, "rviServiceAnnounce, sending: '%s'\n", saString);
             }
-            BIO_puts( remote->sbio, saString );
-=======
+
             err = BIO_puts( remote->sbio, saString );
             if (err < 0) {
                 /* The connection was likely closed by the peer, resume and try again */
                 rviResumeConnection(handle, remote->fd);
                 continue;
             }
->>>>>>> b4d5db6d
+
             btree_iter_next( iter );
         }
     btree_iter_cleanup( iter );
