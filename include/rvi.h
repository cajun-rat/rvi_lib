--- conflicted
+++ resolved
@@ -122,18 +122,6 @@
 
 extern TRviHandle rviInit(char *configFilename);
 
-<<<<<<< HEAD
-/** @brief Enables or disables the verbose loging.
- *
- * By default, the verbose logging is disabled, use this function to turn it on.
- *
- * @param verboseEnable - if true, verbose will be enabled if false, disabled.
- *
- */
-
-extern void rviSetVerboseLogs (bool verboseEnable );
-
-=======
 /** @brief Initialize the RVI library. Call before using any other functions.
  *
  * This function do the same as rviInit, but accepts config content, instead of file path.
@@ -145,7 +133,16 @@
  */
 
 extern TRviHandle rviJsonInit(char *jsonConfig);
->>>>>>> b4d5db6d
+
+/** @brief Enables or disables the verbose loging.
+ *
+ * By default, the verbose logging is disabled, use this function to turn it on.
+ *
+ * @param verboseEnable - if true, verbose will be enabled if false, disabled.
+ *
+ */
+
+extern void rviSetVerboseLogs (bool verboseEnable );
 
 /** @brief Tear down the API.
  *
